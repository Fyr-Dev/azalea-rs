use packet_macros::{GamePacket, McBufReadable, McBufWritable};

use super::clientbound_light_update_packet::ClientboundLightUpdatePacketData;

#[derive(Clone, Debug, GamePacket)]
pub struct ClientboundLevelChunkWithLightPacket {
    pub x: i32,
    pub z: i32,
    pub chunk_data: ClientboundLevelChunkPacketData,
    pub light_data: ClientboundLightUpdatePacketData,
}

#[derive(Clone, Debug, McBufReadable, McBufWritable)]
pub struct ClientboundLevelChunkPacketData {
    pub heightmaps: azalea_nbt::Tag,
    // we can't parse the data in azalea-protocol because it dependso on context from other packets
    pub data: Vec<u8>,
    pub block_entities: Vec<BlockEntity>,
}

#[derive(Clone, Debug, McBufReadable, McBufWritable)]
pub struct BlockEntity {
<<<<<<< HEAD
    pub packed_xz: u8,
    pub y: u16,
    #[varint]
    pub type_: i32,
    pub data: azalea_nbt::Tag,
=======
    packed_xz: u8,
    y: u16,
    #[var]
    type_: i32,
    data: azalea_nbt::Tag,
}

pub struct ChunkSection {}

impl ClientboundLevelChunkPacketData {
    pub fn read(world_height: u32) {}
>>>>>>> d783a029
}<|MERGE_RESOLUTION|>--- conflicted
+++ resolved
@@ -20,23 +20,9 @@
 
 #[derive(Clone, Debug, McBufReadable, McBufWritable)]
 pub struct BlockEntity {
-<<<<<<< HEAD
     pub packed_xz: u8,
     pub y: u16,
-    #[varint]
+    #[var]
     pub type_: i32,
     pub data: azalea_nbt::Tag,
-=======
-    packed_xz: u8,
-    y: u16,
-    #[var]
-    type_: i32,
-    data: azalea_nbt::Tag,
-}
-
-pub struct ChunkSection {}
-
-impl ClientboundLevelChunkPacketData {
-    pub fn read(world_height: u32) {}
->>>>>>> d783a029
 }